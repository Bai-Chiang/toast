--- conflicted
+++ resolved
@@ -44,19 +44,15 @@
 parser.add_argument( "--psd_fmin", required=False, type=float, default=1.0e-5,
                      help="Detector noise model f_min" )
 
-<<<<<<< HEAD
 parser.add_argument( "--bandcenter_ghz", required=False, type=float, default=25,
                      help="Band center frequency [GHz]" )
 
 parser.add_argument( "--bandwidth_ghz", required=False, type=float, default=6,
                      help="Bandwidth [GHz]" )
 
-args = parser.parse_args()
-=======
 args = timing.add_arguments_and_parse(parser, timing.FILE(noquotes=True))
 
 autotimer = timing.auto_timer(timing.FILE())
->>>>>>> 8a2b6612
 
 # Make one big hexagon layout at the center of the focalplane.
 # Compute the number of pixels that is at least the number requested.
